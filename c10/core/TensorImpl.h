--- conflicted
+++ resolved
@@ -868,92 +868,57 @@
   bool is_cpu() const {
     // NB: This method is not virtual and avoid dispatches for performance
     // reasons.
-<<<<<<< HEAD
-    constexpr auto cpu_bits_ks = DispatchKeySet(BackendBit::CPUBit)
+    constexpr auto cpu_bits_ks = DispatchKeySet(BackendComponent::CPUBit)
       | DispatchKeySet({
           DispatchKey::SparseCsrCPU,
           DispatchKey::MkldnnCPU
     });
     return key_set_.has_any(cpu_bits_ks);
-=======
-    return key_set_.has_backend(BackendComponent::CPUBit) ||
-        key_set_.has(DispatchKey::SparseCsrCPU) ||
-        key_set_.has(DispatchKey::MkldnnCPU);
->>>>>>> ff7fc5fd
   }
 
   bool is_cuda() const {
     // NB: This method is not virtual and avoid dispatches for performance
     // reasons.
-<<<<<<< HEAD
     constexpr auto cuda_bits_ks =
-      DispatchKeySet(BackendBit::CUDABit) |
+      DispatchKeySet(BackendComponent::CUDABit) |
       DispatchKeySet(DispatchKey::SparseCsrCUDA);
     return key_set_.has_any(cuda_bits_ks);
-=======
-    return key_set_.has_backend(BackendComponent::CUDABit) ||
-        key_set_.has(DispatchKey::SparseCsrCUDA);
->>>>>>> ff7fc5fd
   }
 
   bool is_xpu() const {
     // NB: This method is not virtual and avoid dispatches for performance
     // reasons.
-<<<<<<< HEAD
-    constexpr auto xpu_ks = DispatchKeySet(BackendBit::XPUBit);
+    constexpr auto xpu_ks = DispatchKeySet(BackendComponent::XPUBit);
     return key_set_.has_all(xpu_ks);
   }
 
   bool is_xla() const {
-    constexpr auto xla_ks = DispatchKeySet(BackendBit::XLABit);
+    constexpr auto xla_ks = DispatchKeySet(BackendComponent::XLABit);
     return key_set_.has_all(xla_ks);
   }
 
   bool is_hpu() const {
-    constexpr auto hpu_ks = DispatchKeySet(BackendBit::HPUBit);
+    constexpr auto hpu_ks = DispatchKeySet(BackendComponent::HPUBit);
     return key_set_.has_all(hpu_ks);
   }
 
   bool is_lazy() const {
-    constexpr auto lazy_ks = DispatchKeySet(BackendBit::LazyBit);
+    constexpr auto lazy_ks = DispatchKeySet(BackendComponent::LazyBit);
     return key_set_.has_all(lazy_ks);
-=======
-    return key_set_.has_backend(BackendComponent::XPUBit);
-  }
-
-  bool is_xla() const {
-    return key_set_.has_backend(BackendComponent::XLABit);
-  }
-
-  bool is_hpu() const {
-    return key_set_.has_backend(BackendComponent::HPUBit);
-  }
-
-  bool is_lazy() const {
-    return key_set_.has_backend(BackendComponent::LazyBit);
->>>>>>> ff7fc5fd
   }
 
   bool is_hip() const {
     // NB: This method is not virtual and avoid dispatches for performance
     // reasons.
-<<<<<<< HEAD
-    constexpr auto hip_ks = DispatchKeySet(BackendBit::HIPBit);
+    constexpr auto hip_ks = DispatchKeySet(BackendComponent::HIPBit);
     return key_set_.has_all(hip_ks);
-=======
-    return key_set_.has_backend(BackendComponent::HIPBit);
->>>>>>> ff7fc5fd
   }
 
   bool is_ve() const {
     // NB: This method is not virtual and avoid dispatches for performance
     // reasons.
-<<<<<<< HEAD
-    constexpr auto ve_ks = DispatchKeySet(BackendBit::VEBit);
+    constexpr auto ve_ks = DispatchKeySet(BackendComponent::VEBit);
     return key_set_.has_all(ve_ks);
-=======
-    return key_set_.has_backend(BackendComponent::VEBit);
->>>>>>> ff7fc5fd
   }
 
   bool is_mkldnn() const {
