#include <torch/csrc/jit/tensorexpr/external_functions.h>

#include <ATen/ATen.h>
#include <ATen/Functions.h>
#include <ATen/NativeFunctions.h>
#include <ATen/core/Tensor.h>
#include <ATen/native/quantized/cpu/conv_packed_params.h>
#include <ATen/native/quantized/cpu/qadd.h>
#include <ATen/native/xnnpack/OpContext.h>
#include <ATen/quantized/Quantizer.h>
#include <c10/core/TensorOptions.h>
#include <c10/util/irange.h>
#include <torch/csrc/jit/tensorexpr/exceptions.h>
#include <torch/csrc/jit/tensorexpr/external_functions_registry.h>

namespace torch {
namespace jit {
namespace tensorexpr {

std::vector<at::Tensor> constructTensors(
    int64_t bufs_num,
    void** buf_data,
    int64_t* buf_ranks,
    int64_t* buf_dims,
    int8_t* buf_dtypes) {
  std::vector<void*> buf_data_vec;
  std::vector<std::vector<int64_t>> buf_dims_vec;
  std::vector<c10::ScalarType> buf_dtypes_vec;
  int64_t buf_dims_idx = 0;
  for (const auto i : c10::irange(bufs_num)) {
    buf_data_vec.push_back(buf_data[i]);
    buf_dims_vec.emplace_back();
    for (const auto dim : c10::irange(buf_ranks[i])) {
      (void)dim;
      buf_dims_vec[i].push_back(buf_dims[buf_dims_idx++]);
    }
    buf_dtypes_vec.push_back(static_cast<c10::ScalarType>(buf_dtypes[i]));
  }

  std::vector<at::Tensor> tensors;
  for (const auto i : c10::irange(buf_data_vec.size())) {
    auto options = at::TensorOptions()
                       .dtype(buf_dtypes_vec[i])
                       .layout(at::kStrided)
                       .device(at::kCPU) // TODO: support GPUs too
                       .requires_grad(false);
    tensors.emplace_back(
        at::from_blob(buf_data_vec[i], buf_dims_vec[i], options));
  }
  return tensors;
}

#ifdef C10_MOBILE
extern "C" {
#endif

void nnc_aten_conv2d(
    int64_t bufs_num,
    void** buf_data,
    int64_t* buf_ranks,
    int64_t* buf_dims,
    int8_t* buf_dtypes,
    int64_t args_num,
    int64_t* extra_args) {
  std::vector<at::Tensor> tensors =
      constructTensors(bufs_num, buf_data, buf_ranks, buf_dims, buf_dtypes);

  at::Tensor& r = tensors[0];
  const at::Tensor& x = tensors[1];
  const at::Tensor& w = tensors[2];
  if (args_num > 0) {
    // Check that if the extra arguments are provided, then the bias tensor is
    // also present
    TORCH_INTERNAL_ASSERT(args_num == 7 && bufs_num == 4);
    const at::Tensor& b = tensors[3];

    int64_t strideH = extra_args[0];
    int64_t strideW = extra_args[1];
    int64_t paddingH = extra_args[2];
    int64_t paddingW = extra_args[3];
    int64_t dilationH = extra_args[4];
    int64_t dilationW = extra_args[5];
    int64_t groups = extra_args[6];

    try {
      r = at::conv2d(
          x,
          w,
          b,
          {strideH, strideW},
          {paddingH, paddingW},
          {dilationH, dilationW},
          groups);
    } catch (...) {
    }
  } else {
    try {
      r = at::conv2d(x, w);
    } catch (...) {
    }
  }

  // TODO: can i haz an out version of the conv2d?
  memcpy(buf_data[0], r.data_ptr(), r.element_size() * r.numel());
}

#ifndef DISABLE_NNC_QUANTIZATION
void nnc_aten_quantized_conv2d(
    int64_t bufs_num,
    void** buf_data,
    int64_t* buf_ranks,
    int64_t* buf_dims,
    int8_t* buf_dtypes,
    int64_t,
    int64_t* extra_args) {
  std::vector<at::Tensor> tensors =
      constructTensors(bufs_num, buf_data, buf_ranks, buf_dims, buf_dtypes);
  const double x_qscale = ((double*)extra_args)[0];
  const int64_t x_qzero = extra_args[1];
  const c10::ScalarType x_qdtype = static_cast<c10::ScalarType>(extra_args[2]);
  at::Tensor qx = at::from_blob_quantized_per_tensor_affine(
      buf_data[1],
      // NOLINTNEXTLINE(facebook-hte-LocalUncheckedArrayBounds)
      tensors[1].sizes(),
      [](void*) {},
      // NOLINTNEXTLINE
      x_qscale,
      x_qzero,
      at::TensorOptions(toQIntType(x_qdtype)));
  auto convPackedParams =
      reinterpret_cast<ConvPackedParamsBase<2>*>(buf_data[2]);
  const double out_qscale = ((double*)extra_args)[3];
  const int64_t out_qzero = extra_args[4];
  auto r = convPackedParams->apply(qx, out_qscale, out_qzero);
  r = r.contiguous();
  memcpy(buf_data[0], r.data_ptr(), r.element_size() * r.numel());
}

void nnc_aten_quantized_conv2d_relu(
    int64_t bufs_num,
    void** buf_data,
    int64_t* buf_ranks,
    int64_t* buf_dims,
    int8_t* buf_dtypes,
    int64_t,
    int64_t* extra_args) {
  std::vector<at::Tensor> tensors =
      constructTensors(bufs_num, buf_data, buf_ranks, buf_dims, buf_dtypes);
  const double x_qscale = ((double*)extra_args)[0];
  const int64_t x_qzero = extra_args[1];
  const c10::ScalarType x_qdtype = static_cast<c10::ScalarType>(extra_args[2]);
  at::Tensor qx = at::from_blob_quantized_per_tensor_affine(
      buf_data[1],
      // NOLINTNEXTLINE(facebook-hte-LocalUncheckedArrayBounds)
      tensors[1].sizes(),
      [](void*) {},
      // NOLINTNEXTLINE
      x_qscale,
      x_qzero,
      at::TensorOptions(toQIntType(x_qdtype)));
  auto convPackedParams =
      reinterpret_cast<ConvPackedParamsBase<2>*>(buf_data[2]);
  const double out_qscale = ((double*)extra_args)[3];
  const int64_t out_qzero = extra_args[4];
  auto r = convPackedParams->apply_relu(qx, out_qscale, out_qzero);
  r = r.contiguous();
  memcpy(buf_data[0], r.data_ptr(), r.element_size() * r.numel());
}

void nnc_aten_quantized_add(
    int64_t bufs_num,
    void** buf_data,
    int64_t* buf_ranks,
    int64_t* buf_dims,
    int8_t* buf_dtypes,
    int64_t,
    int64_t* extra_args) {
  std::vector<at::Tensor> tensors =
      constructTensors(bufs_num, buf_data, buf_ranks, buf_dims, buf_dtypes);

  const double a_qscale = ((double*)extra_args)[0];
  const int64_t a_qzero = extra_args[1];
  const c10::ScalarType a_qdtype = static_cast<c10::ScalarType>(extra_args[2]);
  at::Tensor qa = at::from_blob_quantized_per_tensor_affine(
      buf_data[1],
      // NOLINTNEXTLINE(facebook-hte-LocalUncheckedArrayBounds)
      tensors[1].sizes(),
      [](void*) {},
      // NOLINTNEXTLINE
      a_qscale,
      a_qzero,
      at::TensorOptions(toQIntType(a_qdtype)));
  const double b_qscale = ((double*)extra_args)[3];
  const int64_t b_qzero = extra_args[4];
  const c10::ScalarType b_qdtype = static_cast<c10::ScalarType>(extra_args[5]);
  at::Tensor qb = at::from_blob_quantized_per_tensor_affine(
      buf_data[2],
      // NOLINTNEXTLINE(facebook-hte-LocalUncheckedArrayBounds)
      tensors[2].sizes(),
      [](void*) {},
      // NOLINTNEXTLINE
      b_qscale,
      b_qzero,
      at::TensorOptions(toQIntType(b_qdtype)));
  const double out_qscale = ((double*)extra_args)[6];
  const int64_t out_qzero = extra_args[7];
  auto r = at::native::quantized_add(qa, qb, out_qscale, out_qzero);
  r = r.contiguous();
  memcpy(buf_data[0], r.data_ptr(), r.element_size() * r.numel());
}

#endif // DISABLE_NNC_QUANTIZATION

void nnc_aten_upsample_nearest2d(
    int64_t bufs_num,
    void** buf_data,
    int64_t* buf_ranks,
    int64_t* buf_dims,
    int8_t* buf_dtypes,
    int64_t,
    int64_t* extra_args) {
  std::vector<at::Tensor> tensors =
      constructTensors(bufs_num, buf_data, buf_ranks, buf_dims, buf_dtypes);
  // NOLINTNEXTLINE(facebook-hte-LocalUncheckedArrayBounds)
  at::Tensor x = tensors[0];
  const double x_qscale = ((double*)extra_args)[0];
  const int64_t x_qzero = extra_args[1];
  const int64_t x_qdtype = extra_args[2];
  const auto is_quantized = x_qdtype != -1;

  if (is_quantized) {
#ifndef DISABLE_NNC_QUANTIZATION
    x = at::from_blob_quantized_per_tensor_affine(
        buf_data[1],
        // NOLINTNEXTLINE(facebook-hte-LocalUncheckedArrayBounds)
        tensors[1].sizes(),
        [](void*) {},
        // NOLINTNEXTLINE
        x_qscale,
        x_qzero,
        at::TensorOptions(toQIntType(static_cast<c10::ScalarType>(x_qdtype))));
#else
    TORCH_CHECK(false, "NNC quantization not supported!");
#endif // DISABLE_NNC_QUANTIZATION
  }

  int64_t output_size_h = extra_args[3];
  int64_t output_size_w = extra_args[4];
  double scale_factor_h = ((double*)extra_args)[5];
  double scale_factor_w = ((double*)extra_args)[6];

  auto r = at::upsample_nearest2d(
      x,
      (output_size_h != -1)
          ? c10::optional<at::IntArrayRef>({output_size_h, output_size_w})
          : c10::nullopt,
      (scale_factor_h != -1.f) ? c10::optional<at::ArrayRef<double>>(
                                     {scale_factor_h, scale_factor_w})
                               : c10::nullopt);
  r = r.contiguous();
  memcpy(buf_data[0], r.data_ptr(), r.element_size() * r.numel());
}

#ifndef DISABLE_NNC_QUANTIZATION

void nnc_aten_quantize_per_tensor(
    int64_t bufs_num,
    void** buf_data,
    int64_t* buf_ranks,
    int64_t* buf_dims,
    int8_t* buf_dtypes,
    int64_t,
    int64_t* extra_args) {
  std::vector<at::Tensor> tensors =
      constructTensors(bufs_num, buf_data, buf_ranks, buf_dims, buf_dtypes);
  // NOLINTNEXTLINE(facebook-hte-LocalUncheckedArrayBounds)
  at::Tensor x = tensors[1];
  const double qscale = ((double*)extra_args)[0];
  const int64_t qzero = extra_args[1];
  const c10::ScalarType qdtype = static_cast<c10::ScalarType>(extra_args[2]);
  auto r = at::quantize_per_tensor(x, qscale, qzero, qdtype);
  memcpy(buf_data[0], r.data_ptr(), r.element_size() * r.numel());
}

void nnc_aten_dequantize(
    int64_t bufs_num,
    void** buf_data,
    int64_t* buf_ranks,
    int64_t* buf_dims,
    int8_t* buf_dtypes,
    int64_t,
    int64_t* extra_args) {
  std::vector<at::Tensor> tensors =
      constructTensors(bufs_num, buf_data, buf_ranks, buf_dims, buf_dtypes);
  const double qscale = ((double*)extra_args)[0];
  const int64_t qzero = extra_args[1];
  const int64_t qdtype = extra_args[2];
  at::Tensor qx = at::from_blob_quantized_per_tensor_affine(
      buf_data[1],
      // NOLINTNEXTLINE(facebook-hte-LocalUncheckedArrayBounds)
      tensors[1].sizes(),
      [](void*) {},
      // NOLINTNEXTLINE
      qscale,
      qzero,
      at::TensorOptions(toQIntType(static_cast<c10::ScalarType>(qdtype))));
  auto r = at::dequantize(qx);
  memcpy(buf_data[0], r.data_ptr(), r.element_size() * r.numel());
}

<<<<<<< HEAD
=======
#endif // DISABLE_NNC_QUANTIZATION

>>>>>>> 3dc0754c
void nnc_aten_conv1d(
    int64_t bufs_num,
    void** buf_data,
    int64_t* buf_ranks,
    int64_t* buf_dims,
    int8_t* buf_dtypes,
    int64_t args_num,
    int64_t* extra_args) {
  std::vector<at::Tensor> tensors =
      constructTensors(bufs_num, buf_data, buf_ranks, buf_dims, buf_dtypes);

  at::Tensor& r = tensors[0];
  const at::Tensor& x = tensors[1];
  const at::Tensor& w = tensors[2];
  if (args_num > 0) {
    // Check that if the extra arguments are provided, then the bias tensor is
    // also present
    TORCH_INTERNAL_ASSERT(args_num == 4 && bufs_num == 4);
    const at::Tensor& b = tensors[3];

    int64_t stride = extra_args[0];
    int64_t padding = extra_args[1];
    int64_t dilation = extra_args[2];
    int64_t groups = extra_args[3];

    try {
      r = at::conv1d(x, w, b, {stride}, {padding}, {dilation}, groups);
    } catch (...) {
    }
  } else {
    try {
      r = at::conv1d(x, w);
    } catch (...) {
    }
  }

  memcpy(buf_data[0], r.data_ptr(), r.element_size() * r.numel());
}

void nnc_aten_adaptive_avg_pool2d(
    int64_t bufs_num,
    void** buf_data,
    int64_t* buf_ranks,
    int64_t* buf_dims,
    int8_t* buf_dtypes,
    int64_t args_num,
    int64_t* extra_args) {
  std::vector<at::Tensor> tensors =
      constructTensors(bufs_num, buf_data, buf_ranks, buf_dims, buf_dtypes);

  at::Tensor& r = tensors[0];
  const at::Tensor& x = tensors[1];
  int64_t H = extra_args[0];
  int64_t W = H;
  if (args_num > 1) {
    W = extra_args[1];
  }
  try {
    at::adaptive_avg_pool2d_out(r, x, {H, W});
  } catch (...) {
  }
}

void nnc_aten_mean(
    int64_t bufs_num,
    void** buf_data,
    int64_t* buf_ranks,
    int64_t* buf_dims,
    int8_t* buf_dtypes,
    int64_t args_num,
    int64_t* extra_args) {
  std::vector<at::Tensor> tensors =
      constructTensors(bufs_num, buf_data, buf_ranks, buf_dims, buf_dtypes);

  at::Tensor& r = tensors[0];
  const at::Tensor& x = tensors[1];
  std::vector<int64_t> mean_dims(args_num);
  if (args_num > 0) {
    memcpy(mean_dims.data(), extra_args, sizeof(int64_t) * args_num);
  }
  try {
    at::mean_out(r, x, mean_dims);
  } catch (...) {
  }
}

void nnc_aten_max_red(
    int64_t bufs_num,
    void** buf_data,
    int64_t* buf_ranks,
    int64_t* buf_dims,
    int8_t* buf_dtypes,
    int64_t args_num,
    int64_t* extra_args) {
  std::vector<at::Tensor> tensors =
      constructTensors(bufs_num, buf_data, buf_ranks, buf_dims, buf_dtypes);

  at::Tensor& r = tensors[0];
  const at::Tensor& x = tensors[1];
  int64_t max_dim = extra_args[0];
  bool keep_dim = extra_args[1];
  try {
    r = std::get<0>(at::max(x, max_dim, keep_dim));
  } catch (...) {
  }
  memcpy(buf_data[0], r.data_ptr(), r.element_size() * r.numel());
}

void nnc_aten_addmm(
    int64_t bufs_num,
    void** buf_data,
    int64_t* buf_ranks,
    int64_t* buf_dims,
    int8_t* buf_dtypes,
    int64_t args_num,
    int64_t* extra_args) {
  std::vector<at::Tensor> tensors =
      constructTensors(bufs_num, buf_data, buf_ranks, buf_dims, buf_dtypes);

  at::Tensor& r = tensors[0];
  const at::Tensor& x = tensors[1];
  const at::Tensor& y = tensors[2];
  const at::Tensor& z = tensors[3];
  // TODO: handle other alpha and beta dtypes, e.g. alpha=0.6, beta=0.2
  int64_t alpha = extra_args[0], beta = extra_args[1];

  try {
    at::addmm_out(r, x, y, z, alpha, beta);
  } catch (...) {
  }
}

// Only provides first output, the second output is just a copy of one of the
// inputs
void nnc_aten_triangular_solve(
    int64_t bufs_num,
    void** buf_data,
    int64_t* buf_ranks,
    int64_t* buf_dims,
    int8_t* buf_dtypes,
    int64_t args_num,
    int64_t* extra_args) {
  std::vector<at::Tensor> tensors =
      constructTensors(bufs_num, buf_data, buf_ranks, buf_dims, buf_dtypes);
  at::Tensor& r = tensors[0];
  at::Tensor r2 = tensors[2].clone();
  const at::Tensor& input = tensors[1];
  const at::Tensor& A = tensors[2];
  try {
    at::triangular_solve_out(
        r, r2, input, A, extra_args[0], extra_args[2], extra_args[3]);
  } catch (...) {
  }
}

#ifdef USE_XNNPACK

void nnc_prepacked_linear_clamp_run(
    int64_t bufs_num,
    void** buf_data,
    int64_t* buf_ranks,
    int64_t* buf_dims,
    int8_t* buf_dtypes,
    int64_t args_num,
    int64_t* extra_args) {
  using namespace at::native::xnnpack;

  std::vector<at::Tensor> tensors =
      constructTensors(bufs_num - 1, buf_data, buf_ranks, buf_dims, buf_dtypes);

  const at::Tensor& x = tensors[1];
  auto context = reinterpret_cast<LinearOpContext*>(buf_data[2]);
  at::Tensor output = context->run(x);
  memcpy(
      buf_data[0], output.data_ptr(), output.element_size() * output.numel());
}

void nnc_prepacked_conv2d_clamp_run(
    int64_t bufs_num,
    void** buf_data,
    int64_t* buf_ranks,
    int64_t* buf_dims,
    int8_t* buf_dtypes,
    int64_t args_num,
    int64_t* extra_args) {
  using namespace at::native::xnnpack;

  std::vector<at::Tensor> tensors =
      constructTensors(bufs_num - 1, buf_data, buf_ranks, buf_dims, buf_dtypes);

  const at::Tensor& x = tensors[1];
  auto context = reinterpret_cast<Conv2dOpContext*>(buf_data[2]);
  at::Tensor output = context->run(x);
  memcpy(
      buf_data[0], output.data_ptr(), output.element_size() * output.numel());
}

#endif // USE_XNNPACK

void nnc_aten_embedding(
    int64_t bufs_num,
    void** buf_data,
    int64_t* buf_ranks,
    int64_t* buf_dims,
    int8_t* buf_dtypes,
    int64_t args_num,
    int64_t* extra_args) {
  std::vector<at::Tensor> tensors =
      constructTensors(bufs_num, buf_data, buf_ranks, buf_dims, buf_dtypes);

  at::Tensor& r = tensors[0];
  const at::Tensor& weight = tensors[1];
  const at::Tensor& indices = tensors[2];
  try {
    r = at::embedding(weight, indices);
  } catch (...) {
  }
  // TODO: have to copy output because at::embedding doesnt have an out variant
  // and NNC's external calls don't support allocations
  memcpy(buf_data[0], r.data_ptr(), r.element_size() * r.numel());
}

#ifndef C10_MOBILE

const static RegisterNNCExternalFunction nnc_conv2d(
    "nnc_aten_conv2d",
    nnc_aten_conv2d);

#ifndef DISABLE_NNC_QUANTIZATION
const static RegisterNNCExternalFunction nnc_quantized_conv2d(
    "nnc_aten_quantized_conv2d",
    nnc_aten_quantized_conv2d);
const static RegisterNNCExternalFunction nnc_quantized_conv2d_relu(
    "nnc_aten_quantized_conv2d_relu",
    nnc_aten_quantized_conv2d_relu);
const static RegisterNNCExternalFunction nnc_quantized_add(
    "nnc_aten_quantized_add",
    nnc_aten_quantized_add);
const static RegisterNNCExternalFunction nnc_quantize_per_tensor(
    "nnc_aten_quantize_per_tensor",
    nnc_aten_quantize_per_tensor);
const static RegisterNNCExternalFunction nnc_dequantize(
    "nnc_aten_dequantize",
    nnc_aten_dequantize);
#endif // DISABLE_NNC_QUANTIZATION

const static RegisterNNCExternalFunction nnc_upsample_nearest2d(
    "nnc_aten_upsample_nearest2d",
    nnc_aten_upsample_nearest2d);
const static RegisterNNCExternalFunction nnc_conv1d(
    "nnc_aten_conv1d",
    nnc_aten_conv1d);
const static RegisterNNCExternalFunction nnc_adaptive_avg_pool2d(
    "nnc_aten_adaptive_avg_pool2d",
    nnc_aten_adaptive_avg_pool2d);
const static RegisterNNCExternalFunction nnc_mean(
    "nnc_aten_mean",
    nnc_aten_mean);
const static RegisterNNCExternalFunction nnc_max_red(
    "nnc_aten_max_red",
    nnc_aten_max_red);
const static RegisterNNCExternalFunction nnc_addmm(
    "nnc_aten_addmm",
    nnc_aten_addmm);

const static RegisterNNCExternalFunction nnc_triangular_solve(
    "nnc_aten_triangular_solve",
    nnc_aten_triangular_solve);

const static RegisterNNCExternalFunction nnc_embedding(
    "nnc_aten_embedding",
    nnc_aten_embedding);

#ifdef USE_XNNPACK
const static RegisterNNCExternalFunction reg_nnc_prepacked_linear_clamp_run(
    "nnc_prepacked_linear_clamp_run",
    nnc_prepacked_linear_clamp_run);
const static RegisterNNCExternalFunction reg_nnc_prepacked_conv2d_clamp_run(
    "nnc_prepacked_conv2d_clamp_run",
    nnc_prepacked_conv2d_clamp_run);
#endif // USE_XNNPACK

#endif // C10_MOBILE

#ifdef C10_MOBILE
} // extern "C"
#endif

} // namespace tensorexpr
} // namespace jit
} // namespace torch<|MERGE_RESOLUTION|>--- conflicted
+++ resolved
@@ -308,11 +308,8 @@
   memcpy(buf_data[0], r.data_ptr(), r.element_size() * r.numel());
 }
 
-<<<<<<< HEAD
-=======
 #endif // DISABLE_NNC_QUANTIZATION
 
->>>>>>> 3dc0754c
 void nnc_aten_conv1d(
     int64_t bufs_num,
     void** buf_data,
