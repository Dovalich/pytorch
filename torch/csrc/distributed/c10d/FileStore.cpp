--- conflicted
+++ resolved
@@ -276,15 +276,11 @@
       pos_(0),
       numWorkers_(numWorkers),
       cleanupKey_("cleanup/"),
-<<<<<<< HEAD
-      regularPrefix_("/") {
+      regularPrefix_("/"),
+      deletePrefix_("-") {
   // increment world size
   add(worldSizeKey_, 1);
 }
-=======
-      regularPrefix_("/"),
-      deletePrefix_("-") {}
->>>>>>> 3b3865ee
 
 FileStore::~FileStore() {
   // If the file does not exist - exit.
