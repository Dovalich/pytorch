--- conflicted
+++ resolved
@@ -31,7 +31,7 @@
     quantization as quantization_hooks,
 )
 
-from torch.distributed.algorithms.optimizer_overlap import _as_overlapped_optim
+from torch.distributed.algorithms._optimizer_overlap import _as_overlapped_optim
 
 from torch.distributed.distributed_c10d import (
     get_world_size,
@@ -72,13 +72,6 @@
     sandcastle_skip,
     sandcastle_skip_if,
 )
-
-<<<<<<< HEAD
-=======
-from torch.distributed.optim.functional_sgd import _FunctionalSGD
-from torch.distributed.optim.functional_adam import _FunctionalAdam
-from torch.distributed.optim.functional_adamw import _FunctionalAdamW
->>>>>>> 359b8626
 
 import torch.distributed.optim.post_localSGD_optimizer as post_localSGD_optimizer
 
@@ -4048,16 +4041,9 @@
             adam_betas = (0.9, 0.99)
             adam_eps = 1e-6
             self._test_ddp_hook_with_optimizer_parity(
-<<<<<<< HEAD
-                True, # grad as bucket view
-                False, # static graph
-                torch.optim.Adam,
-=======
                 True,  # grad as bucket view
                 False,  # static graph
-                _FunctionalAdam,
-                construct_from_functional,
->>>>>>> 359b8626
+                torch.optim.Adam,
                 adam_lr,
                 betas=adam_betas,
                 eps=adam_eps,
@@ -4076,16 +4062,9 @@
             # Not testing grad_as_bucket_view and static_graph as they are
             # tested in AdamW test above.
             self._test_ddp_hook_with_optimizer_parity(
-<<<<<<< HEAD
-                True, # grad as bucket view
-                False, # static_graph
-                torch.optim.SGD,
-=======
                 True,  # grad as bucket view
                 False,  # static_graph
-                _FunctionalSGD,
-                construct_from_functional,
->>>>>>> 359b8626
+                torch.optim.SGD,
                 sgd_lr,
                 momentum=sgd_momentum,
                 weight_decay=sgd_weight_decay,
