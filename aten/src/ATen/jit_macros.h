#pragma once
#include <ATen/cuda/CUDAConfig.h>
#include <string>

// AT_USE_JITERATOR(), controls whether we jit some elementwise kernels
// Currently unsupported on ROCm GPUs
#if !AT_ROCM_ENABLED()
    #define AT_USE_JITERATOR() true
    #define jiterator_stringify(...) std::string(#__VA_ARGS__);
#else
    // TODO: update this to become a static assertion
<<<<<<< HEAD
    #define AT_USE_JITERATOR() false
    #define jiterator_stringify(...) std::string("Jiterator is disabled");
#endif // USE_ROCM

// BUILD_JITERATOR_WITH_CACHE, controls whether jitted kernels can be cached
// Currently unsupported on Windows
#ifndef _WIN32
    #define AT_BUILD_JITERATOR_WITH_CACHE() true
#else
    #define AT_BUILD_JITERATOR_WITH_CACHE() false
#endif // _WIN32
=======
    #define jiterator_stringify(...) std::string("USE_JITERATOR is undefined");
#endif // USE_ROCM
>>>>>>> 76de4cb9
<|MERGE_RESOLUTION|>--- conflicted
+++ resolved
@@ -9,19 +9,6 @@
     #define jiterator_stringify(...) std::string(#__VA_ARGS__);
 #else
     // TODO: update this to become a static assertion
-<<<<<<< HEAD
     #define AT_USE_JITERATOR() false
     #define jiterator_stringify(...) std::string("Jiterator is disabled");
-#endif // USE_ROCM
-
-// BUILD_JITERATOR_WITH_CACHE, controls whether jitted kernels can be cached
-// Currently unsupported on Windows
-#ifndef _WIN32
-    #define AT_BUILD_JITERATOR_WITH_CACHE() true
-#else
-    #define AT_BUILD_JITERATOR_WITH_CACHE() false
-#endif // _WIN32
-=======
-    #define jiterator_stringify(...) std::string("USE_JITERATOR is undefined");
-#endif // USE_ROCM
->>>>>>> 76de4cb9
+#endif // USE_ROCM