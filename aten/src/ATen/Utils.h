#pragma once

#include <ATen/core/ATenGeneral.h>
#include <ATen/core/Generator.h>
#include <ATen/EmptyTensor.h>
#include <ATen/Formatting.h>
#include <c10/core/ScalarType.h>
#include <c10/core/StorageImpl.h>
#include <c10/core/UndefinedTensorImpl.h>
#include <c10/util/accumulate.h>
#include <c10/util/ArrayRef.h>
#include <c10/util/Exception.h>
#include <c10/util/irange.h>

#include <algorithm>
#include <sstream>
#include <typeinfo>
#include <numeric>
#include <memory>

#define AT_DISALLOW_COPY_AND_ASSIGN(TypeName) \
  TypeName(const TypeName&) = delete; \
  void operator=(const TypeName&) = delete

namespace at {

TORCH_API int _crash_if_asan(int);

// TODO: This unwrapping code is ONLY used for TH bindings; once TH goes
// away, we can delete this function
static inline TensorImpl* checked_dense_tensor_unwrap(const Tensor& expr, const char * name, int pos, const char * api, bool allowNull, DeviceType device_type, ScalarType scalar_type) {
  if(allowNull && !expr.defined()) {
    return nullptr;
  }
  if (expr.layout() != Layout::Strided) {
    AT_ERROR("Expected dense tensor but got ", expr.layout(),
             " for argument #", pos, " '", name, "' in call to ", api);
  }
  if (expr.device().type() != device_type) {
    AT_ERROR("Expected object of device type ", device_type, " but got device type ", expr.device().type(),
             " for argument #", pos, " '", name, "' in call to ", api);
  }
  if (expr.scalar_type() != scalar_type) {
    AT_ERROR("Expected object of scalar type ", scalar_type, " but got scalar type ", expr.scalar_type(),
             " for argument #", pos, " '", name, "' in call to ", api);
  }
  return expr.unsafeGetTensorImpl();
}

// Converts a TensorList (i.e. ArrayRef<Tensor> to vector of TensorImpl*)
// NB: This is ONLY used by legacy TH bindings, and ONLY used by cat.
// Once cat is ported entirely to ATen this can be deleted!
static inline std::vector<TensorImpl*> checked_dense_tensor_list_unwrap(ArrayRef<Tensor> tensors, const char * name, int pos, DeviceType device_type, ScalarType scalar_type) {
  std::vector<TensorImpl*> unwrapped;
  unwrapped.reserve(tensors.size());
  for (const auto i : c10::irange(tensors.size())) {
    const auto& expr = tensors[i];
    if (expr.layout() != Layout::Strided) {
      AT_ERROR("Expected dense tensor but got ", expr.layout(),
               " for sequence element ", i , " in sequence argument at position #", pos, " '", name, "'");
    }
    if (expr.device().type() != device_type) {
      AT_ERROR("Expected object of device type ", device_type, " but got device type ", expr.device().type(),
               " for sequence element ", i , " in sequence argument at position #", pos, " '", name, "'");
    }
    if (expr.scalar_type() != scalar_type) {
      AT_ERROR("Expected object of scalar type ", scalar_type, " but got scalar type ", expr.scalar_type(),
               " for sequence element ", i , " in sequence argument at position #", pos, " '", name, "'");
    }
    unwrapped.emplace_back(expr.unsafeGetTensorImpl());
  }
  return unwrapped;
}

template <size_t N>
std::array<int64_t, N> check_intlist(ArrayRef<int64_t> list, const char * name, int pos) {
  if (list.empty()) {
    // TODO: is this necessary?  We used to treat nullptr-vs-not in IntList differently
    // with strides as a way of faking optional.
    list = {};
  }
  auto res = std::array<int64_t, N>();
  if (list.size() == 1 && N > 1) {
    res.fill(list[0]);
    return res;
  }
  if (list.size() != N) {
    AT_ERROR("Expected a list of ", N, " ints but got ", list.size(), " for argument #", pos, " '", name, "'");
  }
  std::copy_n(list.begin(), N, res.begin());
  return res;
}

/**
 * Utility function to static cast input Generator* to
 * the backend generator type (CPU/CUDAGeneratorImpl etc.)
 */
template <typename T>
static inline T * check_generator(c10::optional<Generator> gen) {
  TORCH_CHECK(gen.has_value(), "Expected Generator but received nullopt");
  TORCH_CHECK(gen->defined(), "Generator with undefined implementation is not allowed");
  TORCH_CHECK(T::device_type() == gen->device().type(), "Expected a '", T::device_type(), "' device type for generator but found '", gen->device().type(), "'");
  return gen->get<T>();
}

/**
 * Utility function used in tensor implementations, which
 * supplies the default generator to tensors, if an input generator
 * is not supplied. The input Generator* is also static casted to
 * the backend generator type (CPU/CUDAGeneratorImpl etc.)
 */
template <typename T>
static inline T* get_generator_or_default(const c10::optional<Generator>& gen, const Generator& default_gen) {
  return gen.has_value() && gen->defined() ? check_generator<T>(gen) : check_generator<T>(default_gen);
}

using at::detail::check_size_nonnegative;

namespace detail {
<<<<<<< HEAD
TORCH_API
Tensor empty_cpu(IntArrayRef size, c10::optional<ScalarType> dtype_opt, c10::optional<Layout> layout_opt,
                 c10::optional<Device> device_opt, c10::optional<bool> pin_memory_opt, c10::optional<c10::MemoryFormat> memory_format_opt);

TORCH_API
Tensor empty_generic(
  IntArrayRef size,
  c10::Allocator* allocator,
  // technically this can be inferred from the device, but usually the
  // correct setting is obvious from the call site so just make callers
  // pass it in
  c10::DispatchKeySet ks,
  ScalarType dtype,
  c10::optional<c10::MemoryFormat> memory_format
);

=======
>>>>>>> ff7fc5fd

template <typename T>
TORCH_API
Tensor tensor_cpu(ArrayRef<T> values, const TensorOptions& options);

template <typename T>
TORCH_API
Tensor tensor_backend(ArrayRef<T> values, const TensorOptions& options);

template <typename T>
TORCH_API
Tensor tensor_complex_cpu(ArrayRef<T> values, const TensorOptions& options);

template <typename T>
TORCH_API
Tensor tensor_complex_backend(ArrayRef<T> values, const TensorOptions& options);
} // namespace detail


} // at<|MERGE_RESOLUTION|>--- conflicted
+++ resolved
@@ -117,25 +117,6 @@
 using at::detail::check_size_nonnegative;
 
 namespace detail {
-<<<<<<< HEAD
-TORCH_API
-Tensor empty_cpu(IntArrayRef size, c10::optional<ScalarType> dtype_opt, c10::optional<Layout> layout_opt,
-                 c10::optional<Device> device_opt, c10::optional<bool> pin_memory_opt, c10::optional<c10::MemoryFormat> memory_format_opt);
-
-TORCH_API
-Tensor empty_generic(
-  IntArrayRef size,
-  c10::Allocator* allocator,
-  // technically this can be inferred from the device, but usually the
-  // correct setting is obvious from the call site so just make callers
-  // pass it in
-  c10::DispatchKeySet ks,
-  ScalarType dtype,
-  c10::optional<c10::MemoryFormat> memory_format
-);
-
-=======
->>>>>>> ff7fc5fd
 
 template <typename T>
 TORCH_API
