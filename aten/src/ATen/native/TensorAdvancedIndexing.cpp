--- conflicted
+++ resolved
@@ -1291,24 +1291,9 @@
 
   dim = dim < 0 ? dim + self.dim() : dim;
 
-<<<<<<< HEAD
-  Tensor out;
-  auto out_has_value = optional_out.has_value();
-  if (out_has_value) {
-    out = optional_out.value().clone();
-    for (auto i = 0; i < out.dim(); i++) {
-      if (i != dim) {
-        TORCH_CHECK(self.size(i) == out.size(i),
-            "All dimensions of `self` and `optional_out` must have the same size except `dim`=", dim,
-            "Mismatch on dimension", i, " got size ", self.size(i), " for `self` and size ",
-            out.size(i), "for optional_out");
-      }
-    }
-=======
   auto sizes = self.sizes().vec();
   if (output_size.has_value()) {
     sizes[dim] = output_size.value();
->>>>>>> 2331abac
   } else {
     sizes[dim] = index.numel() > 0 ? index.max().item<int64_t>() + 1: 0;
   }
@@ -1321,27 +1306,24 @@
         "Shape mismatch between `self` (got ", self.sizes(), ") and `index` (got ", index.sizes(), ")");
   }
 
-<<<<<<< HEAD
   TORCH_CHECK(reduce == "sum" || reduce == "prod" || reduce == "mean" || reduce == "amax" || reduce =="amin",
               "`reduce` argument must be one of ('sum', 'prod', 'mean', 'amax', 'amin'");
 
   if (self.numel() == 0) {
-    out = out_has_value ? out : out.zero_();
-    return out;
+    return out.zero_();
   }
 
   AT_DISPATCH_ALL_TYPES_AND2(kHalf, kBFloat16, self.scalar_type(), "scatter_reduce", [&] {
-    if (!out_has_value) {
-      if (reduce == "prod") {
-        out.fill_((scalar_t)1);
-      } else if (reduce == "amax") {
-        out.fill_(std::numeric_limits<scalar_t>::lowest());
-      } else if (reduce == "amin") {
-        out.fill_(std::numeric_limits<scalar_t>::max());
-      } else {
-        out.fill_((scalar_t)0);
-      }
-    }
+    if (reduce == "prod") {
+      out.fill_((scalar_t)1);
+    } else if (reduce == "amax") {
+      out.fill_(std::numeric_limits<scalar_t>::lowest());
+    } else if (reduce == "amin") {
+      out.fill_(std::numeric_limits<scalar_t>::max());
+    } else {
+      out.fill_((scalar_t)0);
+    }
+
 
     auto self_cont = self.contiguous();
     auto index_cont = index.contiguous();
@@ -1351,24 +1333,9 @@
     auto out_cont = out.contiguous();
     auto out_cont_data = out_cont.data_ptr<scalar_t>();
 
-    auto counts = out_has_value ? at::ones_like(out_cont) : at::zeros_like(out_cont);
+    auto counts = at::zeros_like(out_cont);
     auto counts_data = counts.data_ptr<scalar_t>();
 
-=======
-  TORCH_CHECK(reduce == "sum", "`reduce` argument must be 'sum'");
-
-  // TODO: We currently expect contiguous memory layout.
-  TORCH_CHECK(self.is_contiguous(), "`self` needs to be contiguous");
-  TORCH_CHECK(index.is_contiguous(), "`index` needs to be contiguous");
-  TORCH_CHECK(out.is_contiguous(), "`out` needs to be contiguous");
-
-
-  AT_DISPATCH_ALL_TYPES_AND2(kHalf, kBFloat16, self.scalar_type(), "scatter_reduce", [&] {
-    out.fill_((scalar_t)0);
-    auto self_data = self.data_ptr<scalar_t>();
-    auto index_data = index.data_ptr<int64_t>();
-    auto out_data = out.data_ptr<scalar_t>();
->>>>>>> 2331abac
 
     int64_t offset1 = 1, offset2 = 1;
     for (int64_t d = 0; d < dim; d++)
