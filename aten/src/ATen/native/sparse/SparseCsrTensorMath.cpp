--- conflicted
+++ resolved
@@ -72,21 +72,8 @@
     data_out[i] = static_cast<output_t>(numel);
 }
 
-<<<<<<< HEAD
-template <typename F, typename ...Args>
-Tensor& unary_inplace_op_(F op_, Tensor& self, Args&&... args) {
-  TORCH_INTERNAL_ASSERT(self.is_sparse_csr());
-  auto values = self.values();
-  (self.values().*op_)(std::forward<Args>(args)...);
-  return self;
-}
-
-template <typename F, typename ...Args>
-Tensor& unary_op_out(F op_out, const Tensor& self, Tensor& result, Args&&... args) {
-=======
 template <typename F>
 Tensor& unary_op_out(F op_out, const Tensor& self, Tensor& result) {
->>>>>>> e1b84e1b
   TORCH_INTERNAL_ASSERT(self.is_sparse_csr());
   TORCH_INTERNAL_ASSERT(result.is_sparse_csr());
 
@@ -108,12 +95,12 @@
   return result;
 }
 
-template <typename F>
-Tensor& unary_op_inplace(Tensor& self, const F& op_inplace) {
+template <typename F, typename ...Args>
+Tensor& unary_op_inplace(Tensor& self, const F& op_inplace, Args&&... args) {
   TORCH_INTERNAL_ASSERT(self.is_sparse_csr());
 
   auto self_values = self.values();
-  op_inplace(self_values);
+  (self_values.*op_inplace)(std::forward<Args>(args)...);
   return self;
 }
 
@@ -188,18 +175,12 @@
   return (dim_i == dim_k  && dim_k == dim_j) || (dim_i == dim_j && dim_k == 1);
 }
 
-<<<<<<< HEAD
 Tensor& normal_sparse_csr_(Tensor& self, double mean, double std, c10::optional<Generator> gen) {
-  return unary_inplace_op_(&Tensor::normal_, self, mean, std, gen);
-}
-
-Tensor& sin_sparse_csr_out(const Tensor& self, Tensor& result) {
-  return unary_op_out(&at::sin_outf, self, result);
-}
-=======
+  return unary_op_inplace(self, &Tensor::normal_, mean, std, gen);
+}
+
 /* Implementation of Unary Ufuncs, those supported for Sparse CSR Layout
  * Only simple funcs, with 0->0 correspondence are currently supported. */
->>>>>>> e1b84e1b
 
 #define CREATE_UNARY_UFUNC_OUT(op_name)                                    \
   Tensor& op_name##_sparse_csr_out(const Tensor& self, Tensor& result) {   \
@@ -213,9 +194,7 @@
 
 #define CREATE_UNARY_UFUNC_INPLACE(op_name)                                \
   Tensor& op_name##_sparse_csr_(Tensor& self) {                            \
-    return unary_op_inplace(self, [](Tensor& t) {                          \
-      return t.op_name##_();                                               \
-    });                                                                    \
+    return unary_op_inplace(self, &Tensor::op_name##_);                    \
   }
 
 #define CREATE_UNARY_UFUNC(op_name)                                        \
