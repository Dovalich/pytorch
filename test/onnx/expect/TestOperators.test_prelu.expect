ir_version: 4
producer_name: "pytorch"
producer_version: "CURRENT_VERSION"
graph {
  node {
<<<<<<< HEAD
    input: "0"
    input: "4"
=======
    input: "input"
    input: "onnx::PRelu_4"
>>>>>>> 1df4eca6
    output: "3"
    name: "PRelu_0"
    op_type: "PRelu"
  }
  name: "torch-jit-export"
  initializer {
    dims: 2
    dims: 1
    dims: 1
    data_type: 1
    name: "onnx::PRelu_4"
    raw_data: "\000\000\200>\000\000\200>"
  }
  input {
    name: "0"
    type {
      tensor_type {
        elem_type: 1
        shape {
          dim {
            dim_value: 1
          }
          dim {
            dim_value: 2
          }
          dim {
            dim_value: 3
          }
          dim {
            dim_value: 4
          }
        }
      }
    }
  }
  input {
    name: "onnx::PRelu_4"
    type {
      tensor_type {
        elem_type: 1
        shape {
          dim {
            dim_value: 2
          }
          dim {
            dim_value: 1
          }
          dim {
            dim_value: 1
          }
        }
      }
    }
  }
  output {
    name: "3"
    type {
      tensor_type {
        elem_type: 1
        shape {
          dim {
            dim_value: 1
          }
          dim {
            dim_value: 2
          }
          dim {
            dim_value: 3
          }
          dim {
            dim_value: 4
          }
        }
      }
    }
  }
}
opset_import {
  version: 9
}<|MERGE_RESOLUTION|>--- conflicted
+++ resolved
@@ -3,13 +3,8 @@
 producer_version: "CURRENT_VERSION"
 graph {
   node {
-<<<<<<< HEAD
-    input: "0"
-    input: "4"
-=======
-    input: "input"
+    input: "onnx::PRelu_0"
     input: "onnx::PRelu_4"
->>>>>>> 1df4eca6
     output: "3"
     name: "PRelu_0"
     op_type: "PRelu"
@@ -24,7 +19,7 @@
     raw_data: "\000\000\200>\000\000\200>"
   }
   input {
-    name: "0"
+    name: "onnx::PRelu_0"
     type {
       tensor_type {
         elem_type: 1
